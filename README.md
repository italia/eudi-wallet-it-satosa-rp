--- conflicted
+++ resolved
@@ -1,116 +1,3 @@
-<<<<<<< HEAD
-# eidas-it-wallet-satosa-rp
-Satosa OpenID4VP based on the Italian Wallet Solution
-
-## Satosa Installation
-### Python Environment
-From terminal run the following commands:
-
-<b>Ubuntu</b>
-````
-sudo apt install -y libffi-dev libssl-dev python3-pip xmlsec1 procps libpcre3 libpcre3-dev
-````
-
-<b>Centos/RHEL</b>
-````
-sudo yum install -y libffi-devel openssl-devel python3-pip xmlsec1 procps pcre pcre-devel
-sudo yum groupinstall "Development Tools"
-sudo yum install -y python3-wheel python3-devel
-````
-
-<b>MacOS</b>
-````
-xcode-select --install
-brew install libffi openssl@3 python3 procps pcre
-brew edit libxmlsec1
-````
-
-At this point an editor will appear and in it change the version of the package with 1.2.37 an then:
-
-````
-brew install /opt/homebrew/Library/Taps/homebrew/homebrew-core/Formula/libxmlsec1.rb
-````
-
-### Satosa
-Inside the satosa directory run the following commands for initialize the environment:
-
-````
-pip install --upgrade pip
-pip install virtualenv
-
-cd satosa
-virtualenv -ppython3 satosa.env
-source satosa.env/bin/activate
-````
-
-Then in both the directories satosa/ and satosa/sp/djangosaml2_sp run:
-````
-pip install -r requirements.txt
-````
-
-In the directory idp_proxy run to start the service:
-````
-export SATOSA_APP=$VIRTUAL_ENV/lib/$(python -c 'import sys; print(f"python{sys.version_info.major}.{sys.version_info.minor}")')/site-packages/satosa
-
-# only https with satosa, because its Cookie only if "secure" would be sent
-uwsgi --wsgi-file $SATOSA_APP/wsgi.py  --https 0.0.0.0:10000,./pki/cert.pem,./pki/privkey.pem --callable app -b 32768
-
-# additional static serve for the demo Discovery Service with Spid button
-uwsgi --https 0.0.0.0:9999,./pki/cert.pem,./pki/privkey.pem --check-static-docroot --check-static ./static/ --static-index disco.html
-````
-
-In the directory sp/djangosaml2_sp run:
-````
-python manage.py migrate
-./manage.py runserver 0.0.0.0:8000
-````
-
-### Troubleshooting
-- "uwsgi: unrecognized option `--https'" when the satosa.env is active run:
-````
-CFLAGS="-I$(brew --prefix openssl)/include" LDFLAGS="-L$(brew --prefix openssl)/lib" UWSGI_PROFILE_OVERRIDE=ssl=true pip install uwsgi -I --no-cache-dir 
-````
-
-If you reach the cache limit using the page of login use the flag "-b 32768" to the command to start the service for the statics contents 
-
-# Docker Compose for WordPress with ItaliaWP2
-
-The Docker Compose file repository sets up a WordPress instance that includes a MariaDB database, phpMyAdmin for managing the database through a web interface, and the ItaliaWP2 theme pre-installed and activated.
-
-**Note: This is just for demo purposes and MUST NOT be used in production contexts.**
-
-## Prerequisites
-
-- Docker and Docker Compose installed on your system
-- Git installed on your system
-
-## Installation
-
-1. Clone this repository to your local machine using the command `git clone <repository-url>`.
-2. Navigate to the root directory of the repository using the command `cd <repository-name>`.
-3. Copy the `.env.example` file to a new file named `.env` using the command `cp .env.example .env`.
-4. Open the `.env` file in a text editor and update the values of the environment variables with your desired values. Make sure to set the values for `MYSQL_DATABASE`, `MYSQL_USER`, `MYSQL_PASSWORD`, and `MYSQL_ROOT_PASSWORD`.
-5. Run the command `docker-compose up -d` to start the containers.
-6. Open a web browser and navigate to `http://localhost:8080` to access the WordPress installation page.
-7. Follow the on-screen instructions to complete the WordPress installation.
-
-## Installing the ItaliaWP2 Theme
-
-1. Log in to the WordPress dashboard at `http://localhost:8080/wp-admin` (replace `8080` with the port specified in the `docker-compose.yml` file) using your administrator credentials.
-2. In the sidebar, go to "Appearance" > "Themes" and activate the ItaliaWP2 theme that you just installed.
-
-After following these steps, your WordPress instance should be up and running with the ItaliaWP2 theme installed and activated.
-
-## Installing the OneLogin SAML SSO plugin
-
-1. Download the [plugin archive](https://downloads.wordpress.org/plugin/onelogin-saml-sso.zip).
-2. Extract the archive under [<root_dir>/wordpress/wp-content/plugins/](wordpress/wp-content/plugins/)
-3. Log in at [http://localhost:8080/wp-admin](http://localhost:8080/wp-admin).
-4. Under [plugins](http://localhost:8080/wp-admin/plugins.php), activate the plugin OneLogin SAML SSO.
-5. Configure the plugin OneLogin SAML SSO in the [settings tab](http://localhost:8080/wp-admin/options-general.php?page=onelogin_saml_configuration).
-
-## Setup Wordpress SAML plugin 
-=======
 # eudi-wallet-it-python
 
 ![CI build](https://github.com/italia/eudi-wallet-it-python/workflows/eudi_wallet_python/badge.svg)
@@ -206,5 +93,4 @@
 - Pasquale De Rose
 - Alessio Murru
 - Salvatore Laiso
-- Nicola Saitto
->>>>>>> a190a69e
+- Nicola Saitto
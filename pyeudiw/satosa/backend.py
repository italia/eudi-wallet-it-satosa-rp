import json
import logging
import uuid
from datetime import datetime, timedelta
from typing import Union
from urllib.parse import quote_plus, urlencode, urlparse, parse_qs

import satosa.logging_util as lu
from satosa.backends.base import BackendModule
from satosa.context import Context
from satosa.internal import InternalData
from satosa.response import Redirect, Response

from pyeudiw.jwk import JWK
from pyeudiw.jwt import JWEHelper, JWSHelper
from pyeudiw.jwt.utils import unpad_jwt_header, unpad_jwt_payload
from pyeudiw.oauth2.dpop import DPoPVerifier
from pyeudiw.openid4vp.schemas.response_schema import ResponseSchema as ResponseValidator
from pyeudiw.satosa.exceptions import BadRequestError, NoBoundEndpointError, NoNonceInVPToken, InvalidVPToken
from pyeudiw.satosa.html_template import Jinja2TemplateHandler
from pyeudiw.satosa.response import JsonResponse
from pyeudiw.tools.mobile import is_smartphone
from pyeudiw.tools.qr_code import QRCode
from pyeudiw.tools.utils import iat_now
from pyeudiw.openid4vp import check_vp_token
from pyeudiw.openid4vp.exceptions import KIDNotFound
from pyeudiw.storage.db_engine import DBEngine

from pydantic import ValidationError


logger = logging.getLogger("openid4vp_backend")


class OpenID4VPBackend(BackendModule):
    """
    A backend module (acting as a OpenID4VP SP).
    """

    def __init__(self, auth_callback_func, internal_attributes, config, base_url, name):
        """
        OpenID4VP backend module.
        :param auth_callback_func: Callback should be called by the module after the authorization
        in the backend is done.
        :param internal_attributes: Mapping dictionary between SATOSA internal attribute names and
        the names returned by underlying IdP's/OP's as well as what attributes the calling SP's and
        RP's expects namevice.
        :param config: Configuration parameters for the module.
        :param base_url: base url of the service
        :param name: name of the plugin
        :type auth_callback_func:
        (satosa.context.Context, satosa.internal.InternalData) -> satosa.response.Response
        :type internal_attributes: dict[string, dict[str, str | list[str]]]
        :type config: dict[str, dict[str, str] | list[str]]
        :type base_url: str
        :type name: str
        """
        super().__init__(auth_callback_func, internal_attributes, base_url, name)

        self.client_id = config['metadata']['client_id']

        self.absolute_redirect_url = config['metadata']['redirect_uris'][0]
        self.absolute_request_url = config['metadata']['request_uris'][0]

        self.qrcode_settings = config['qrcode']
        self.config = config

        self.default_exp = int(self.config['jwt']['default_exp'])

        # dumps public jwks in the metadata
        self.config['metadata']['jwks'] = config["metadata_jwks"]

        self.federation_jwk = JWK(
            self.config['federation']['federation_jwks'][0]
        )
        self.metadata_jwk = JWK(self.config["metadata_jwks"][0])

        self.federations_jwks_by_kids = {
            i['kid']: i for i in self.config['federation']['federation_jwks']
        }
        self.metadata_jwks_by_kids = {
            i['kid']: i for i in self.config['metadata_jwks']
        }

        # HTML template loader
        self.template = Jinja2TemplateHandler(config)
        
        self.db_engine = DBEngine(self.config["storage"])

        logger.debug(
            lu.LOG_FMT.format(
                id="OpenID4VP init",
                message=f"Loaded configuration:\n{json.dumps(config)}"
            )
        )

    def register_endpoints(self):
        """
        Creates a list of all the endpoints this backend module needs to listen to. In this case
        it's the authentication response from the underlying OP that is redirected from the OP to
        the proxy.
        :rtype: Sequence[(str, Callable[[satosa.context.Context], satosa.response.Response]]
        :return: A list that can be used to map the request to SATOSA to this endpoint.
        """
        url_map = []
        for k, v in self.config['endpoints'].items():
            url_map.append(
                (
                    f"^{v.lstrip('/')}$", getattr(self, f"{k}_endpoint")
                )
            )

            logger.debug(
                lu.LOG_FMT.format(
                    id="OpenID4VP endpoint registration",
                    message=f"[OpenID4VP] Loaded endpoint: '{k}'"
                )
            )

        return url_map

    def start_auth(self, context, internal_request):
        """
        This is the start up function of the backend authorization.

        :type context: satosa.context.Context
        :type internal_request: satosa.internal.InternalData
        :rtype satosa.response.Response

        :param context: the request context
        :param internal_request: Information about the authorization request
        :return: response
        """
        return self.pre_request_endpoint(context, internal_request)

    def _log(self, context: Context, level: str, message: str):
        log_level = getattr(logger, level)
        log_level(
            lu.LOG_FMT.format(
                id=lu.get_session_id(context.state),
                message=message
            )
        )

    def entity_configuration_endpoint(self, context, *args):

        _now = datetime.now()
        data = {
            "exp": int((_now + timedelta(minutes=self.default_exp)).timestamp()),
            "iat": iat_now(),
            "iss": self.client_id,
            "sub": self.client_id,
            "jwks": {
                "keys": [self.federation_jwk.public_key]
            },
            "metadata": {
                self.config['federation']["metadata_type"]: self.config['metadata']
            },
            "authority_hints": self.config['federation']['federation_authorities']
        }
        jwshelper = JWSHelper(self.federation_jwk)

        return Response(
            jwshelper.sign(
                protected={
                    "alg": self.config['federation']["default_sig_alg"],
                    "kid": self.federation_jwk.public_key["kid"],
                    "typ": "entity-statement+jwt"
                },
                plain_dict=data
            ),
            status="200",
            content="application/entity-statement+jwt"
        )

    def pre_request_endpoint(self, context, internal_request, **kwargs):

        session_id = str(context.state["SESSION_ID"])
        state = str(uuid.uuid4())

        # Init session
        try:
            self.db_engine.init_session(
                state=state,
                session_id=session_id
            )
        except Exception as e:
            _msg = (f"Error while initializing session with state {state} and {session_id}.\n"
                    f"{e.__class__.__name__}: {e}")
            return self.handle_error(context, message=_msg, err_code="500")

        # PAR
        payload = {
            'client_id': self.client_id,
            'request_uri': self.absolute_request_url + f'?id={state}',
        }

        url_params = urlencode(payload, quote_via=quote_plus)


        if is_smartphone(context.http_headers.get('HTTP_USER_AGENT')):
            # Same Device flow
            res_url = \
                f'{self.config["authorization"]["url_scheme"]}://authorize?{url_params}'
            return Redirect(res_url)

        # Cross Device flow
        res_url = f'{self.client_id}?{url_params}'

        # response = base64.b64encode(res_url.encode())
        qrcode = QRCode(res_url, **self.config['qrcode'])

        result = self.template.qrcode_page.render(
            {"title": "frame the qrcode", 'qrcode_base64': qrcode.to_base64()}
        )
        return Response(result, content="text/html; charset=utf8", status="200")

    def _translate_response(self, response, issuer):
        """
        Translates wallet response to SATOSA internal response.
        :type response: dict[str, str]
        :type issuer: str
        :type subject_type: str
        :rtype: InternalData
        :param response: Dictioary with attribute name as key.
        :param issuer: The oidc op that gave the repsonse.
        :param subject_type: public or pairwise according to oidc standard.
        :return: A SATOSA internal response.
        """
        # it may depends by credential type and attested security context evaluated
        # if WIA was previously submitted by the Wallet

        # TODO - Internal Response
        # auth_class_ref = response.get("acr", response.get("amr", UNSPECIFIED))
        # timestamp = response.get(
        # "auth_time",
        # response.get('iat', iat_now())
        # )
        # auth_info = AuthenticationInformation(auth_class_ref, timestamp, issuer)
        # internal_resp = InternalData(auth_info=auth_info)
        internal_resp = InternalData()
        internal_resp.attributes = self.converter.to_internal(
            "openid4vp", response)
        # response["sub"]

        # TODO: create a subject id with a pairwised strategy, mixing user attrs hash + wallet instance hash. Instead of uuid4
        internal_resp.subject_id = str(uuid.uuid4())
        return internal_resp

    def _handle_vp(self, vp_token: str, context: Context) -> dict:
        valid, value = None, None
        
        valid, value = check_vp_token(
            vp_token, None, self.metadata_jwks_by_kids)

        if not valid:
            raise InvalidVPToken("Invalid vp_token")
        elif not value.get("nonce", None):
            raise NoNonceInVPToken("vp_token's nonce not present")

        return value

    def redirect_endpoint(self, context, *args):
        self.metadata_jwk

        if context.request_method.lower() != 'post':
            raise BadRequestError("HTTP Method not supported")

        if context.request_uri not in self.config["metadata"]['redirect_uris']:
            raise NoBoundEndpointError("request_uri not valid")

        # take the encrypted jwt, decrypt with my public key (one of the metadata) -> if not -> exception
        jwt = context.request["response"]

        # get the decryption jwks by its kid
        jwt_header = unpad_jwt_header(jwt)

        jwk = JWK(
            self.metadata_jwks_by_kids[
                jwt_header.get('kid', self.metadata_jwk)
            ]
        )

        jweHelper = JWEHelper(jwk)
        try:
            decrypted_data = jweHelper.decrypt(jwt)
        except Exception as e:
            _msg = f"Response decryption error: {e}"
            self._log(context, level='error', message=_msg)
            raise BadRequestError(_msg)

        # TODO: get state, do lookup on the db -> if not -> exception
        # TODO Fix this field handling
        state = decrypted_data.get("state", None)
        if not state:
            _msg = f"Response state missing"
            # state is OPTIONAL in openid4vp ...
            self._log(context, level='warning', message=_msg)

        # check with pydantic on the JWT schemas
        try:
            ResponseValidator(**decrypted_data)
        except Exception as e:
            _msg = f"Response validation error: {e}"
            self._log(context, level='error', message=_msg)
            raise BadRequestError(_msg)

        # check if vp_token is string or array, if array iter all the elements
        # for each single vp token, take the credential within it, use cnf.jwk to validate the vp token signature -> if not exception
        vp_token = (
            [decrypted_data["vp_token"]]
            if isinstance(decrypted_data["vp_token"], str)
            else decrypted_data["vp_token"]
        )

        nonce = None
        claims = []
        for vp in vp_token:
            try:
                result = self._handle_vp(vp, context)
            except InvalidVPToken as e:
                self.handle_error(context=context, message=f"Cannot validate SD_JWT", err_code="400")
            except NoNonceInVPToken as e:
                self.handle_error(context=context, message=f"Nonce is missing in vp", err_code="400")
            except ValidationError as e:
                self.handle_error(context=context, message=f"Error validating schemas: {e}", err_code="400")
            except KIDNotFound as e:
                self.handle_error(context=context, message=f"Kid error: {e}", err_code="400")
            except Exception as e:
                self.handle_error(context=context, message=f"VP parsing error: {e}", err_code="400")

            # TODO: this is not clear ... since the nonce must be taken from the originatin authz request, taken from the storage (mongodb)
            if not nonce:
                nonce = result["nonce"]
            elif nonce != result["nonce"]:
                self.handle_error(context=self, message=f"Presentation has divergent nonces: {e}", err_code="401")
            else:
                claims.append(result["claims"])

        # TODO: establish the trust with the issuer of the credential by checking it to the revocation
        # inspect VP's iss or trust_chain if available or x5c if available

        # TODO: check the revocation of the credential

        # for all the valid credentials, take the payload and the disclosure and discose the user attributes
        # returns the user attributes ...
        all_user_claims = dict()

        for claim in claims:
            all_user_claims.update(claim)

        self._log(context, level='debug',
                  message=f"Wallet disclosure: {all_user_claims}")

        # TODO: define "issuer"  ... it MUST be not an empty dictionary
        _info = {"issuer": {}}

        internal_resp = self._translate_response(
            all_user_claims, _info["issuer"]
        )
        
        try:
            self.db_engine.update_response_object(nonce, state, internal_resp)
        except Exception as e:
            self.handle_error(context=context, message=f"Cannot update response object: {e}", err_code="500")
        
        return self.auth_callback_func(context, internal_resp)

    def _request_endpoint_dpop(self, context, *args) -> Union[JsonResponse, None]:
        """ This validates, if any, the DPoP http request header """

        if context.http_headers and 'HTTP_AUTHORIZATION' in context.http_headers:
            # the wallet instance MAY use the endpoint authentication to give its WIA

            # TODO - validate the trust to the Wallet Provider
            # using the TA public key validate trust_chain and or x5c

            # take WIA
            wia = unpad_jwt_payload(context.http_headers['HTTP_AUTHORIZATION'])

            # TODO: validate wia scheme using pydantic

            try:
                dpop = DPoPVerifier(
                    public_jwk=wia['cnf']['jwk'],
                    http_header_authz=context.http_headers['HTTP_AUTHORIZATION'],
                    http_header_dpop=context.http_headers['HTTP_DPOP']
                )
            except Exception as e:
                _msg = f"DPoP verification error: {e}"
                self._log(context, level='error', message=_msg)
                return JsonResponse(
                    {
                        "error": "invalid_param",
                        "error_description": _msg
                    },
                    status="400"
                )

            if not dpop.is_valid:
                _msg = "DPoP validation error"
                return self.handle_error(context, message=_msg, err_code="400")

            # TODO: assert and configure the wallet capabilities
            # TODO: assert and configure the wallet  Attested Security Context

        else:
            # TODO - check that this logging system works ...
            _msg = (
                "The Wallet Instance didn't provide its Wallet Instance Attestation "
                "a default set of capabilities and a low security level are accorded."
            )
            self._log(context, level='warning', message=_msg)

    def request_endpoint(self, context, *args):

        # check DPOP for WIA if any
        dpop_validation_error = self._request_endpoint_dpop(context)
        if dpop_validation_error:
            return dpop_validation_error

        try:
            state = context.qs_params["id"]
        except Exception as e:
<<<<<<< HEAD
            _msg = "Error while retrieving id from qs_params: "\
                    f"{e.__class__.__name__}: {e}"
            return self.handle_error(context, message=_msg, err_code="403")

        try:
            dpop_proof = context.http_headers['HTTP_DPOP']
            attestation = context.http_headers['HTTP_AUTHORIZATION']
        except KeyError as e:
            _msg = f"Error while accessing http headers: {e}"
            return self.handle_error(context, message=_msg, err_code="403")
=======
            self.handle_error(context=context, message=f"Cannot init session: {e}", err_code="500")
        
        nonce = str(uuid.uuid4())
        state = str(uuid.uuid4())
>>>>>>> 93d8fb33

        data = {
            "scope": ' '.join(self.config['authorization']['scopes']),
            "client_id_scheme": "entity_id",  # that's federation.
            "client_id": self.client_id,
            "response_mode": "direct_post.jwt",  # only HTTP POST is allowed.
            "response_type": "vp_token",
            "response_uri": self.config["metadata"]["redirect_uris"][0],
            "nonce": str(uuid.uuid4()),
            "state": state,
            "iss": self.client_id,
            "iat": iat_now(),
            "exp": iat_now() + (self.default_exp * 60)  # in seconds
        }

        try:
            document = self.db_engine.get_by_state(state)
            document_id = document["document_id"]
            self.db_engine.add_dpop_proof_and_attestation(document_id, dpop_proof, attestation)
            self.db_engine.update_request_object(document_id, data)
            self.db_engine.set_finalized(document_id)
        except ValueError as e:
            _msg = "Error while retrieving request object from database: "\
                   f"{e.__class__.__name__}: {e}"
            return self.handle_error(context, message=_msg, err_code="403")
        except Exception as e:
<<<<<<< HEAD
            _msg = f"Error while updating request object: {e}"
            return self.handle_error(context, message=_msg, err_code="500")

        helper = JWSHelper(self.metadata_jwk)
        jwt = helper.sign(data)
        response = {"response": jwt}
=======
            self.handle_error(context=context, message=f"Cannot update request object: {e}", err_code="500")
>>>>>>> 93d8fb33

        return JsonResponse(
            response,
            status="200"
        )

    def handle_error(
        self,
        context: dict,
        message: str,
        troubleshoot: str = "",
        err="",
        err_code="500",
        template_path="templates",
        error_template="error.html",
    ):

        # TODO: evaluate with UX designers if Jinja2 template
        # loader and rendering is required, it seems not.
        self._log(context, level='error',
                  message=f"{message}: {err}. {troubleshoot}")

        return JsonResponse(
            {
                "message": message,
                "troubleshoot": troubleshoot
            },
            status=err_code
        )

    def state_endpoint(self, context):
        session_id = context.state["SESSION_ID"]
        try:
            state = context.qs_params["id"]
        except TypeError as e:
            _msg = f"No query params found! {e}"
            return self.handle_error(context, message=_msg, err_code="403")
        except KeyError as e:
            _msg = f"No id found in qs_params! {e}"
            return self.handle_error(context, message=_msg, err_code="403")

        try:
            session = self.db_engine.get_by_state_and_session_id(state=state, session_id=session_id)
        except ValueError as e:
            _msg = f"Error while retrieving session by state {state} and session_id {session_id}.\n{e}"
            return self.handle_error(context, message=_msg, err_code="403")

        if session["finalized"]:
            return JsonResponse({
                    "response": "Authentication successful"
                },
                status="302"
            )
        else:
            return JsonResponse(
                {
                    "response": "Request object issued"
                },
                status="204"
            )<|MERGE_RESOLUTION|>--- conflicted
+++ resolved
@@ -197,7 +197,6 @@
 
         url_params = urlencode(payload, quote_via=quote_plus)
 
-
         if is_smartphone(context.http_headers.get('HTTP_USER_AGENT')):
             # Same Device flow
             res_url = \
@@ -249,7 +248,7 @@
 
     def _handle_vp(self, vp_token: str, context: Context) -> dict:
         valid, value = None, None
-        
+
         valid, value = check_vp_token(
             vp_token, None, self.metadata_jwks_by_kids)
 
@@ -399,7 +398,14 @@
 
             if not dpop.is_valid:
                 _msg = "DPoP validation error"
-                return self.handle_error(context, message=_msg, err_code="400")
+                self._log(context, level='error', message=_msg)
+                return JsonResponse(
+                    {
+                        "error": "invalid_param",
+                        "error_description": _msg
+                    },
+                    status="400"
+                )
 
             # TODO: assert and configure the wallet capabilities
             # TODO: assert and configure the wallet  Attested Security Context
@@ -422,7 +428,6 @@
         try:
             state = context.qs_params["id"]
         except Exception as e:
-<<<<<<< HEAD
             _msg = "Error while retrieving id from qs_params: "\
                     f"{e.__class__.__name__}: {e}"
             return self.handle_error(context, message=_msg, err_code="403")
@@ -433,12 +438,6 @@
         except KeyError as e:
             _msg = f"Error while accessing http headers: {e}"
             return self.handle_error(context, message=_msg, err_code="403")
-=======
-            self.handle_error(context=context, message=f"Cannot init session: {e}", err_code="500")
-        
-        nonce = str(uuid.uuid4())
-        state = str(uuid.uuid4())
->>>>>>> 93d8fb33
 
         data = {
             "scope": ' '.join(self.config['authorization']['scopes']),
@@ -465,16 +464,12 @@
                    f"{e.__class__.__name__}: {e}"
             return self.handle_error(context, message=_msg, err_code="403")
         except Exception as e:
-<<<<<<< HEAD
             _msg = f"Error while updating request object: {e}"
             return self.handle_error(context, message=_msg, err_code="500")
 
         helper = JWSHelper(self.metadata_jwk)
         jwt = helper.sign(data)
         response = {"response": jwt}
-=======
-            self.handle_error(context=context, message=f"Cannot update request object: {e}", err_code="500")
->>>>>>> 93d8fb33
 
         return JsonResponse(
             response,

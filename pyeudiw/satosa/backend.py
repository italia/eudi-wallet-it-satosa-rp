import uuid
from datetime import datetime, timedelta
import json
import logging
import base64

from urllib.parse import urlencode, quote_plus
from satosa.response import Response
from satosa.backends.base import BackendModule

from pyeudiw.tools.jwk import JWK
from pyeudiw.tools.jwt import JWSHelper

logger = logging.getLogger(__name__)


class OpenID4VPBackend(BackendModule):
    """
    A backend module (acting as a OpenID4VP SP).
    """

    def __init__(self, auth_callback_func, internal_attributes, config, base_url, name):
        """
        OpenID4VP backend module.
        :param auth_callback_func: Callback should be called by the module after the authorization
        in the backend is done.
        :param internal_attributes: Mapping dictionary between SATOSA internal attribute names and
        the names returned by underlying IdP's/OP's as well as what attributes the calling SP's and
        RP's expects namevice.
        :param config: Configuration parameters for the module.
        :param base_url: base url of the service
        :param name: name of the plugin
        :type auth_callback_func:
        (satosa.context.Context, satosa.internal.InternalData) -> satosa.response.Response
        :type internal_attributes: dict[string, dict[str, str | list[str]]]
        :type config: dict[str, dict[str, str] | list[str]]
        :type base_url: str
        :type name: str
        """

<<<<<<< HEAD
        self.default_sign_alg = config['default_sign_alg']

=======
        super().__init__(auth_callback_func, internal_attributes, base_url, name)
>>>>>>> 0c636f3d
        self.client_id = config['wallet_relying_party']['client_id']
        
        self.absolute_redirect_url = config['wallet_relying_party']['redirect_uris'][0]
        self.absolute_request_url = config['wallet_relying_party']['request_uris'][0]

<<<<<<< HEAD
        self.qr_settings = config['qr_code_settings']
        self.token_exp_delta = config['jwks']['token_exp_delta']
=======
        self.qrcode_settings = config['qrcode_settings']
>>>>>>> 0c636f3d
        self.config = config
        
        logger.debug(f"Loaded configuration:\n{json.dumps(config)}")

    def register_endpoints(self):
        """
        Creates a list of all the endpoints this backend module needs to listen to. In this case
        it's the authentication response from the underlying OP that is redirected from the OP to
        the proxy.
        :rtype: Sequence[(str, Callable[[satosa.context.Context], satosa.response.Response]]
        :return: A list that can be used to map the request to SATOSA to this endpoint.
        """
        url_map = []
        for k, v in self.config['endpoints'].items():
            url_map.append(
                (
                    f"^{v.lstrip('/')}$", getattr(self, f"{k}_endpoint")
                )
            )
            logger.info(f"[OpenID4VP] Loaded endpoint: '{k}'")
        return url_map

    def start_auth(self, context, internal_request):
        """
        This is the start up function of the backend authorization.

        :type context: satosa.context.Context
        :type internal_request: satosa.internal.InternalData
        :rtype satosa.response.Response

        :param context: the request context
        :param internal_request: Information about the authorization request
        :return: response
        """
        raise NotImplementedError()

    def entity_configuration_endpoint(self, context, *args):
        jwk = JWK()

        data = {
            "exp": int((datetime.now() + timedelta(milliseconds=self.token_exp_delta)).timestamp()),
            "iat": int(datetime.now().timestamp()),
            "iss": self.client_id,
            "sub": self.client_id,
            "jwks": {
                "keys": [jwk.export_public()]
            },
            "metadata": {
                "wallet_relying_party": self.config['wallet_relying_party']
            }
        }

        jwshelper = JWSHelper(jwk, alg=self.default_sign_alg)

        return Response(
            jwshelper.sign(
                plain_dict=data,
                protected={
                    "alg": self.default_sign_alg,
                    "kid": jwk.jwk["kid"],
                    "typ": "entity-statement+jwt"
                }
            ),
            status=200
        )

    def pre_request_endpoint(self, context, *args):
        payload = {'client_id': self.client_id,
                   'request_uri': self.complete_request_url}
        query = urlencode(payload, quote_via=quote_plus)
        response = base64.b64encode(
            bytes(f'eudiw://authorize?{query}', 'UTF-8'))

        return Response(
            response,
            status=200,
            content="text/json; charset=utf8"
        )

    def redirect_endpoint(self, context, *args):
        jwk = JWK()

        helper = JWSHelper(jwk, alg=self.default_sign_alg)
        jwt = helper.sign({
            "jti": str(uuid.uuid4()),
            "htm": "GET",
            "htu": self.complete_request_url,
            "iat": int(datetime.now().timestamp()),
            "ath": "fUHyO2r2Z3DZ53EsNrWBb0xWXoaNy59IiKCAqksmQEo"
        })

        response = {"request": jwt}

        return Response(
            json.dumps(response),
            status=200,
            content="text/json; charset=utf8"
        )

    def request_endpoint(self, context, *args):
        jwk = JWK()

        helper = JWSHelper(jwk, alg=self.default_sign_alg)
        jwt = helper.sign({
            "state": "3be39b69-6ac1-41aa-921b-3e6c07ddcb03",
            "vp_token": "eyJhbGciOiJFUzI1NiIs...PT0iXX0",
            "presentation_submission": {
                "definition_id": "32f54163-7166-48f1-93d8-ff217bdb0653",
                "id": "04a98be3-7fb0-4cf5-af9a-31579c8b0e7d",
                "descriptor_map": [
                    {
                        "id": "eu.europa.ec.eudiw.pid.it.1:unique_id",
                        "path": "$.vp_token.verified_claims.claims._sd[0]",
                        "format": "vc+sd-jwt"
                    },
                    {
                        "id": "eu.europa.ec.eudiw.pid.it.1:given_name",
                        "path": "$.vp_token.verified_claims.claims._sd[1]",
                        "format": "vc+sd-jwt"
                    }
                ]
            }
        })

        response = {"response": jwt}

        return Response(
            json.dumps(response),
            status=200,
            content="text/json; charset=utf8"
        )

    def authn_request(self, context, entity_id):
        """
        Do an authorization request on idp with given entity id.
        This is the start of the authorization.

        :type context: satosa.context.Context
        :type entity_id: str
        :rtype: satosa.response.Response

        :param context: The current context
        :param entity_id: Target IDP entity id
        :return: response to the user agent
        """
        breakpoint()
        pass
        
        
    def handle_error(
        self,
        message: str,
        troubleshoot: str = "",
        err="",
        template_path="templates",
        error_template="spid_login_error.html",
    ):
        """
        Todo: Jinja2 template loader and rendering :)
        """
        logger.error(f"Failed to parse authn request: {message} {err}")
        result = json.dumps(
            {"message": message, "troubleshoot": troubleshoot}
        )
        return Response(result, content="text/json; charset=utf8", status=403)

    def authn_response(self, context, binding):
        """
        Endpoint for the idp response
        :type context: satosa.context.Context
        :type binding: str
        :rtype: satosa.response.Response
        :param context: The current context
        :param binding: The saml binding type
        :return: response
        """<|MERGE_RESOLUTION|>--- conflicted
+++ resolved
@@ -38,23 +38,18 @@
         :type name: str
         """
 
-<<<<<<< HEAD
+        super().__init__(auth_callback_func, internal_attributes, base_url, name)
+  
+        self.client_id = config['wallet_relying_party']['client_id']
+  
         self.default_sign_alg = config['default_sign_alg']
-
-=======
-        super().__init__(auth_callback_func, internal_attributes, base_url, name)
->>>>>>> 0c636f3d
-        self.client_id = config['wallet_relying_party']['client_id']
         
         self.absolute_redirect_url = config['wallet_relying_party']['redirect_uris'][0]
         self.absolute_request_url = config['wallet_relying_party']['request_uris'][0]
 
-<<<<<<< HEAD
         self.qr_settings = config['qr_code_settings']
         self.token_exp_delta = config['jwks']['token_exp_delta']
-=======
-        self.qrcode_settings = config['qrcode_settings']
->>>>>>> 0c636f3d
+    
         self.config = config
         
         logger.debug(f"Loaded configuration:\n{json.dumps(config)}")

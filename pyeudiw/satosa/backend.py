--- conflicted
+++ resolved
@@ -516,14 +516,10 @@
             return self.handle_error(context, message=_msg, err_code="500")
 
         helper = JWSHelper(self.metadata_jwk)
-<<<<<<< HEAD
-        jwt = helper.sign(data, {"trust_chain": self.chain_helper.trust_chain})
-=======
 
         # TODO: add the trust chain in the JWS headers here
         jwt = helper.sign(data)
 
->>>>>>> 7e44bae6
         response = {"response": jwt}
         return JsonResponse(
             response,

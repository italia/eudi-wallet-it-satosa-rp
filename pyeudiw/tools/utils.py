import datetime
from functools import lru_cache
import logging
import asyncio
import os
import time
from typing import NamedTuple
import requests
import importlib

from secrets import token_hex
from pyeudiw.federation.http_client import http_get_sync, http_get_async

logger = logging.getLogger(__name__)


def make_timezone_aware(dt: datetime.datetime, tz: datetime.timezone | datetime.tzinfo = datetime.timezone.utc) -> datetime.datetime:
    """
    Make a datetime timezone aware.

    :param dt: The datetime to make timezone aware
    :type dt: datetime.datetime
    :param tz: The timezone to use
    :type tz: datetime.timezone | datetime.tzinfo

    :returns: The timezone aware datetime
    :rtype: datetime.datetime
    """
    if dt.tzinfo is None:
        return dt.replace(tzinfo=tz)
    else:
        raise ValueError("datetime is already timezone aware")


def iat_now() -> int:
    """
    Get the current timestamp in seconds.

    :returns: The current timestamp in seconds
    :rtype: int
    """
    return int(datetime.datetime.now(datetime.timezone.utc).timestamp())


def exp_from_now(minutes: int = 33) -> int:
    """
    Get the expiration timestamp in seconds for the given minutes from now.

    :param minutes: The minutes from now
    :type minutes: int

    :returns: The timestamp in seconds for the given minutes from now
    :rtype: int
    """
    now = datetime.datetime.now(datetime.timezone.utc)
    return int((now + datetime.timedelta(minutes=minutes)).timestamp())


def datetime_from_timestamp(timestamp: int | float) -> datetime.datetime:
    """
    Get a datetime from a timestamp.

    :param value: The timestamp
    :type value: int | float

    :returns: The datetime
    :rtype: datetime.datetime
    """

    return make_timezone_aware(datetime.datetime.fromtimestamp(timestamp))


def get_http_url(urls: list[str] | str, httpc_params: dict, http_async: bool = True) -> list[requests.Response]:
    """
    Perform an HTTP Request returning the payload of the call.

    :param urls: The url or a list of url where perform the GET HTTP calls
    :type urls: list[str] | str
    :param httpc_params: parameters to perform http requests.
    :type httpc_params: dict
    :param http_async: if is set to True the operation will be performed in async (deafault True)
    :type http_async: bool

    :returns: A list of responses.
    :rtype: list[dict]
    """
    urls = urls if isinstance(urls, list) else [urls]

    if http_async:
        responses = asyncio.run(
            http_get_async(urls, httpc_params))  # pragma: no cover
    else:
        responses = http_get_sync(urls, httpc_params)
    return responses


def get_jwks(httpc_params: dict, metadata: dict, federation_jwks: list[dict] = []) -> dict:
    """
    Get jwks or jwks_uri or signed_jwks_uri

    :param httpc_params: parameters to perform http requests.
    :type httpc_params: dict
    :param metadata: metadata of the entity
    :type metadata: dict
    :param federation_jwks: jwks of the federation
    :type federation_jwks: list

    :returns: A list of responses.
    :rtype: list[dict]
    """
    jwks_list = []
    if metadata.get('jwks'):
        jwks_list = metadata["jwks"]["keys"]
    elif metadata.get('jwks_uri'):
        try:
            jwks_uri = metadata["jwks_uri"]
            jwks_list = get_http_url(
                [jwks_uri], httpc_params=httpc_params
            )
            jwks_list = jwks_list[0].json()
        except Exception as e:
            logger.error(f"Failed to download jwks from {jwks_uri}: {e}")
    elif metadata.get('signed_jwks_uri'):
        try:
            signed_jwks_uri = metadata["signed_jwks_uri"]
            jwks_list = get_http_url(
                [signed_jwks_uri], httpc_params=httpc_params
            )[0].json()
        except Exception as e:
            logger.error(
                f"Failed to download jwks from {signed_jwks_uri}: {e}")
    return jwks_list


def random_token(n=254) -> str:
    """
    Generate a random token.

    :param n: The length of the token
    :type n: int

    :returns: The random token
    :rtype: str
    """
    return token_hex(n)


def get_dynamic_class(module_name: str, class_name: str) -> object:
    """
    Get a class instance dynamically.

    :param module_name: The name of the module
    :type module_name: str
    :param class_name: The name of the class
    :type class_name: str

    :returns: The class instance
    :rtype: object
    """

    module = importlib.import_module(module_name)
    instance_class = getattr(module, class_name)
    return instance_class


def dynamic_class_loader(module_name: str, class_name: str, init_params: dict = {}) -> object:
    """
    Load a class dynamically.

    :param module_name: The name of the module
    :type module_name: str
    :param class_name: The name of the class
    :type class_name: str
    :param init_params: The parameters to pass to the class constructor
    :type init_params: dict

    :returns: The class instance
    :rtype: object
    """

    storage_instance = get_dynamic_class(
        module_name, class_name)(**init_params)
<<<<<<< HEAD
    return storage_instance
=======
    return storage_instance


def satisfy_interface(o: object, interface: type) -> bool:
    """
    Returns true if and only if an object satisfy an interface.

    :param o: an object (instance of a class)
    :type o: object
    :param interface: an interface type
    :type interface: type

    :returns: True if the object satisfy the interface, otherwise False
    """
    for cls_attr in dir(interface):
        if cls_attr.startswith('_'):
            continue
        if not hasattr(o, cls_attr):
            return False
        if callable(getattr(interface, cls_attr)) and not callable(getattr(o, cls_attr)):
            return False
    return True


_HttpcParams_T = NamedTuple('_HttpcParams_T', [('ssl', bool), ('timeout', int)])


def cacheable_get_http_url(cache_ttl: int, url: str, httpc_params: dict, http_async: bool = True) -> requests.Response:
    """
    Make a cached http GET request.
    The cache duration is UP TO cache_ttl. The actual duration is always
    below that threshold.
    The cache is realized with an lru_cache, which does not natively support a
    time-based cache. To realize it, we exapand the call with a timestamp
    rounded at the desired time.
    For example, if the cache_ttl is 1 hour, and we make a request at 14:32,
    the recorded timestamp will be 14:00 and the cache will be hit for all
    subsequent requests (with the same parameters) until 14:59.
    At 15:00, we reach a cache miss and a new value will be inserted.

    The minimum supported time to live is 1 second.

    When the response is not 200, the content of the cache is invalidated
    in order to not pollute the cache whit 4xx and 5xx responses.

    IMPORTANT: this function has limited support for httpc_params.
    This is because python does not allow a lru_cache with a dictionary argument.
    Currently, the only supported arguments are:
        httpc_params.connection.ssl: bool
        httpc_params.session.timeout: int
    and they MUST be defined. When this is not the case, ValueError is raised.
    """
    ssl: bool | None = httpc_params.get("connection", {}).get("ssl", None)
    timeout: int | None = httpc_params.get("session", {}).get("timeout", None)
    if (ssl is None) or (timeout is None):
        raise ValueError(f"invalid parameter {httpc_params=}: ['connection']['ssl'] and ['session']['timeout'] MUST be defined")
    curr_time_s = time.time_ns() // 1_000_000_000
    if cache_ttl != 0:
        ttl_timestamp = curr_time_s // cache_ttl
    else:
        ttl_timestamp = curr_time_s
    httpc_p_tuple = _HttpcParams_T(ssl, timeout)
    resp = _lru_cached_get_http_url(ttl_timestamp, url, httpc_p_tuple, http_async=http_async)

    if resp.status_code != 200:
        _lru_cached_get_http_url.cache_clear()
    return resp


@lru_cache(os.getenv("PYEUDIW_LRU_CACHE_TTL", 2048))
def _lru_cached_get_http_url(timestamp: int, url: str, httpc_params_tuple: _HttpcParams_T, http_async: bool = True) -> requests.Response:
    """
    Wraps method 'get_http_url' around a ttl cache.
    This is done by including a timestamp in the function argument. For more,
    see the documentation of cacheable_get_http_url.

    Note that dictionary argument cannot be cached due to how lru_cache
    works; hence they are converted to a tuple.

    Moreover, a negative HTTP reponse might be cached. It is caller
    responsability to eventually clear the cache when it happens.
    """
    # explicitly delete dummy argument timestamp since it is only needed for caching lifetime
    del timestamp
    httpc_params = {
        "connection": {
            "ssl": httpc_params_tuple.ssl,
        },
        "session": {
            "timeout": httpc_params_tuple.timeout
        }
    }
    resp: list[requests.Response] = get_http_url([url], httpc_params, http_async)
    return resp[0]
>>>>>>> 6a658f27
<|MERGE_RESOLUTION|>--- conflicted
+++ resolved
@@ -180,9 +180,6 @@
 
     storage_instance = get_dynamic_class(
         module_name, class_name)(**init_params)
-<<<<<<< HEAD
-    return storage_instance
-=======
     return storage_instance
 
 
@@ -276,5 +273,4 @@
         }
     }
     resp: list[requests.Response] = get_http_url([url], httpc_params, http_async)
-    return resp[0]
->>>>>>> 6a658f27
+    return resp[0]
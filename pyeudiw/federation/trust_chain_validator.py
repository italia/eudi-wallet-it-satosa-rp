import logging
from pyeudiw.tools.utils import iat_now
from pyeudiw.jwt import JWSHelper
from pyeudiw.jwt.utils import unpad_jwt_payload, unpad_jwt_header
from pyeudiw.federation.schema import is_es
from pyeudiw.federation.statements import (
    get_entity_configurations,
    get_entity_statements
)
from pyeudiw.federation.exceptions import (
    HttpError,
    MissingTrustAnchorPublicKey,
    TimeValidationError,
    KeyValidationError
)

logger = logging.getLogger("pyeudiw.federation")


def find_jwk(kid: str, jwks: list) -> dict:
    if not kid:
        return {}
    for jwk in jwks:
        valid_jwk = jwk.get("kid", None)
        if valid_jwk and kid == valid_jwk:
            return jwk


class StaticTrustChainValidator:
    def __init__(
        self,
        static_trust_chain: list,
        trust_anchor_jwks: list,
        **kwargs,
    ) -> None:

        self.static_trust_chain = static_trust_chain
        self.updated_trust_chain = []
<<<<<<< HEAD
        self.exp = None
=======
        self.exp = 0
>>>>>>> 32bf96e0

        if not trust_anchor_jwks:
            raise MissingTrustAnchorPublicKey(
                f"{self.__class__.__name__} cannot "
                "created without the TA public jwks"
            )

        self.trust_anchor_jwks = trust_anchor_jwks
        for k, v in kwargs.items():
            setattr(self, k, v)

    def _check_expired(self, exp: int) -> bool:
        return exp < iat_now()

    def _validate_keys(self, fed_jwks: list[str], st_header: dict) -> None:
        current_kid = st_header["kid"]

        validation_kid = None

        for key in fed_jwks:
            if key["kid"] == current_kid:
                validation_kid = key

        if not validation_kid:
            raise KeyValidationError(f"Kid {current_kid} not found")

    def _validate_single(self, fed_jwks: list[str], header: dict, payload: dict) -> bool:
        try:
            self._validate_keys(fed_jwks, header)
            self._validate_exp(payload["exp"])
        except Exception as e:
            logger.warning(f"Warning: {e}")
            return False

        return True

    @property
    def is_valid(self) -> bool:
        # start from the last entity statement
        rev_tc = [
            i for i in reversed(self.get_chain())
        ]

        # inspect the entity statement kid header to know which
        # TA's public key to use for the validation

        last_element = rev_tc[0]
        es_header = unpad_jwt_header(last_element)
        es_payload = unpad_jwt_payload(last_element)
        ta_jwk = find_jwk(
            es_header.get("kid", None), self.trust_anchor_jwks
        )

        # Validate the last statement with ta_jwk
        jwsh = JWSHelper(ta_jwk)

        if not jwsh.verify(last_element):
            return False

        # then go ahead with other checks
        es_exp = es_payload["exp"]

<<<<<<< HEAD
        iat_now() - es_exp
=======
>>>>>>> 32bf96e0
        if self._check_expired(es_exp):
            raise TimeValidationError()

        fed_jwks = es_payload["jwks"]["keys"]

        # for st in rev_tc[1:]:
        # validate the entire chain taking in cascade using fed_jwks
        # if valid -> update fed_jwks with $st
        for st in rev_tc[1:]:
            st_header = unpad_jwt_header(st)
            st_payload = unpad_jwt_payload(st)
            jwk = find_jwk(
                st_header.get("kid", None), fed_jwks
            )

            if not jwk:
                return False

            jwsh = JWSHelper(jwk)
            if not jwsh.verify(st):
                return False
            else:
                fed_jwks = st_payload["jwks"]["keys"]

        return True

    def _retrieve_ec(self, iss: str, httpc_params: dict = {}) -> str:
        jwt = get_entity_configurations(iss, httpc_params)
        if not jwt:
            raise HttpError(
                f"Cannot get the Entity Configuration from {iss}")

        # is something weird these will raise their Exceptions
        return jwt[0]

    def _retrieve_es(self, download_url: str, iss: str, httpc_params: dict = {}) -> str:
        jwt = get_entity_statements(download_url, httpc_params)
        if not jwt:
            logger.warning(
                f"Cannot fast refresh Entity Statement {iss}"
            )
        return jwt

    def _update_st(self, st: str, httpc_params: dict = {}) -> str:
        payload = unpad_jwt_payload(st)
        iss = payload['iss']

        if not is_es(payload):
            # It's an entity configuration
            return self._retrieve_ec(iss, httpc_params)

        # if it has the source_endpoint let's try a fast renewal
        download_url: str = payload.get("source_endpoint", "")
        if download_url:
            jwt = self._retrieve_es(download_url, iss, httpc_params)
        else:
            ec = self._retrieve_ec(iss, httpc_params)
            ec_data = unpad_jwt_payload(ec)
            fetch_api_url = None

            try:
                # get superior fetch url
                fetch_api_url = ec_data["metadata"]["federation_entity"][
                    "federation_fetch_endpoint"
                ]
            except KeyError:
                logger.warning(
                    "Missing federation_fetch_endpoint in  "
                    f"federation_entity metadata for {ec_data['sub']}"
                )

            jwt = self._retrieve_es(fetch_api_url, iss, httpc_params)

        return jwt

    def update(self, httpc_params: dict = {}) -> bool:
        self.exp = 0
        for st in self.static_trust_chain:
            jwt = self._update_st(st, httpc_params)
<<<<<<< HEAD
            
            exp = unpad_jwt_payload(jwt)["exp"]
            
            if self.exp == None or self.exp > exp:
                self.exp = exp
            
            self.updated_trust_chain.append(jwt)
        
        return self.is_valid
    
    def get_chain(self) -> list[str]:
        return self.updated_trust_chain or self.static_trust_chain
    
    def get_exp(self) -> int:
        return self.exp
    
=======

            exp = unpad_jwt_payload(jwt)["exp"]

            if not self.exp or self.exp > exp:
                self.exp = exp

            self.updated_trust_chain.append(jwt)

        return self.is_valid

    def get_chain(self) -> list[str]:
        return self.updated_trust_chain or self.static_trust_chain

    def get_exp(self) -> int:
        return self.exp

>>>>>>> 32bf96e0
    @property
    def is_expired(self) -> int:
        return self._check_expired(self.exp)

    def get_entityID(self) -> str:
<<<<<<< HEAD
        chain = self.get_chain
        trusted_achor = chain[0]
        
        payload = unpad_jwt_payload(trusted_achor)
=======
        chain = self.get_chain()
        payload = unpad_jwt_payload(chain[0])
>>>>>>> 32bf96e0
        return payload["iss"]<|MERGE_RESOLUTION|>--- conflicted
+++ resolved
@@ -36,11 +36,7 @@
 
         self.static_trust_chain = static_trust_chain
         self.updated_trust_chain = []
-<<<<<<< HEAD
-        self.exp = None
-=======
         self.exp = 0
->>>>>>> 32bf96e0
 
         if not trust_anchor_jwks:
             raise MissingTrustAnchorPublicKey(
@@ -103,10 +99,6 @@
         # then go ahead with other checks
         es_exp = es_payload["exp"]
 
-<<<<<<< HEAD
-        iat_now() - es_exp
-=======
->>>>>>> 32bf96e0
         if self._check_expired(es_exp):
             raise TimeValidationError()
 
@@ -186,53 +178,27 @@
         self.exp = 0
         for st in self.static_trust_chain:
             jwt = self._update_st(st, httpc_params)
-<<<<<<< HEAD
-            
+
             exp = unpad_jwt_payload(jwt)["exp"]
-            
-            if self.exp == None or self.exp > exp:
+
+            if not self.exp or self.exp > exp:
                 self.exp = exp
-            
+
             self.updated_trust_chain.append(jwt)
-        
+
         return self.is_valid
-    
+
     def get_chain(self) -> list[str]:
         return self.updated_trust_chain or self.static_trust_chain
-    
+
     def get_exp(self) -> int:
         return self.exp
-    
-=======
-
-            exp = unpad_jwt_payload(jwt)["exp"]
-
-            if not self.exp or self.exp > exp:
-                self.exp = exp
-
-            self.updated_trust_chain.append(jwt)
-
-        return self.is_valid
-
-    def get_chain(self) -> list[str]:
-        return self.updated_trust_chain or self.static_trust_chain
-
-    def get_exp(self) -> int:
-        return self.exp
-
->>>>>>> 32bf96e0
+
     @property
     def is_expired(self) -> int:
         return self._check_expired(self.exp)
 
     def get_entityID(self) -> str:
-<<<<<<< HEAD
-        chain = self.get_chain
-        trusted_achor = chain[0]
-        
-        payload = unpad_jwt_payload(trusted_achor)
-=======
         chain = self.get_chain()
         payload = unpad_jwt_payload(chain[0])
->>>>>>> 32bf96e0
         return payload["iss"]
--- conflicted
+++ resolved
@@ -25,11 +25,8 @@
 from typing import Any
 from cryptojwt.jwk.rsa import RSAKey
 from cryptojwt.jwk.ec import ECKey
-<<<<<<< HEAD
-=======
 from cryptography.hazmat.primitives.asymmetric.rsa import RSAPrivateKey
 
->>>>>>> cc6f5933
 
 class TrustChainSDJWTIssuer(SDJWTIssuer):
     """
@@ -155,12 +152,8 @@
         extend = hexl % 2
     return base64url_encode(unhexlify(extend * '0' + hexi))
 
-
-<<<<<<< HEAD
-def import_pyca_pri_rsa(key: Any, **params) -> jwcrypto.jwk.JWK:
-=======
+  
 def import_pyca_pri_rsa(key: RSAPrivateKey, **params) -> jwcrypto.jwk.JWK:
->>>>>>> cc6f5933
     """
     Import a private RSA key from a PyCA object.
 
@@ -173,11 +166,7 @@
     :rtype: RSAKey
     """
 
-<<<<<<< HEAD
-    if type(key).__name__.find("RSAPrivateKey") == -1:
-=======
     if not isinstance(key, RSAPrivateKey):
->>>>>>> cc6f5933
         raise ValueError("key must be a ssl RSAPrivateKey object")
 
     pn = key.private_numbers()

--- conflicted
+++ resolved
@@ -48,12 +48,8 @@
 
         request_object = {"nonce": nonce, "state": state}
 
-<<<<<<< HEAD
-        self.storage.update_request_object(document_id, nonce, state, request_object)
-=======
         self.storage.update_request_object(
             document_id, nonce, state, request_object)
->>>>>>> 16cc2ce7
 
         document = self.storage._retrieve_document_by_id(document_id)
 
@@ -80,12 +76,8 @@
 
         request_object = {"nonce": nonce, "state": state}
 
-<<<<<<< HEAD
-        self.storage.update_request_object(document_id, nonce, state, request_object)
-=======
         self.storage.update_request_object(
             document_id, nonce, state, request_object)
->>>>>>> 16cc2ce7
         documentStatus = self.storage.update_response_object(
             nonce, state, {"response": "test"})
 

--- conflicted
+++ resolved
@@ -20,14 +20,8 @@
 JWKs = JWKs_EC + JWKs_RSA
 
 
-<<<<<<< HEAD
 @pytest.mark.parametrize("jwk, payload", JWKs)
-def test_unpad_jwt_header(jwk, payload):
-=======
-
-@pytest.mark.parametrize("jwk, payload", JWKs_RSA)
 def test_decode_jwt_header(jwk, payload):
->>>>>>> 3d2ced72
     jwe_helper = JWEHelper(jwk)
     jwe = jwe_helper.encrypt(payload)
     assert jwe

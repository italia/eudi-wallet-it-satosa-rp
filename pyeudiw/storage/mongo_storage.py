import pymongo
from datetime import datetime

from pymongo.results import UpdateResult

from pyeudiw.storage.base_storage import BaseStorage
<<<<<<< HEAD
from pyeudiw.jwt.utils import unpad_jwt_payload, unpad_jwt_header
from pyeudiw.storage.exceptions import ChainAlreadyExist, ChainNotExist
=======
from pyeudiw.storage.exceptions import ChainAlreadyExist, ChainNotExist

>>>>>>> 32bf96e0

class MongoStorage(BaseStorage):
    def __init__(self, conf: dict, url: str, connection_params: dict = None) -> None:
        super().__init__()

        self.storage_conf = conf
        self.url = url
        self.connection_params = connection_params

        self.client = None
        self.db = None

    def _connect(self):
        if not self.client or not self.client.server_info():
            self.client = pymongo.MongoClient(
                self.url, **self.connection_params
            )
            self.db = getattr(self.client, self.storage_conf["db_name"])
            self.sessions = getattr(
<<<<<<< HEAD
                self.db, self.storage_conf["db_sessions_collection"])
            self.attestations = getattr(
                self.db, self.storage_conf["db_attestations_collection"])
=======
                self.db, self.storage_conf["db_sessions_collection"]
            )
            self.attestations = getattr(
                self.db, self.storage_conf["db_attestations_collection"]
            )
>>>>>>> 32bf96e0

    def _retrieve_document_by_id(self, document_id: str) -> dict:
        self._connect()

        document = self.sessions.find_one({"document_id": document_id})

        if document is None:
            raise ValueError(f'Document with id {document_id} not found')

        return document

    def _retrieve_document_by_nonce_state(self, nonce: str, state: str | None) -> dict:
        self._connect()

        query = {"state": state, "nonce": nonce}

        document = self.sessions.find_one(query)

        if document is None:
            raise ValueError(
                f'Document with nonce {nonce} and state {state} not found')

        return document

    def _retrieve_document_by_state_and_session_id(self, state: str, session_id: str = ""):
        self._connect()

        query = {"state": state}
        if session_id:
            query["session_id"] = session_id
        document = self.sessions.find_one(query)

        if document is None:
            raise ValueError(
                f'Document with state {state} not found')

        return document

    def init_session(self, document_id: str, session_id: str, state: str) -> str:
        creation_date = datetime.timestamp(datetime.now())

        entity = {
            "document_id": document_id,
            "creation_date": creation_date,
            "state": state,
            "session_id": session_id,
            "finalized": False,
            "request_object": None,
            "response": None
        }

        self._connect()
        self.sessions.insert_one(entity)

        return document_id

    def add_dpop_proof_and_attestation(self, document_id: str, dpop_proof: dict, attestation: dict):
        self._connect()
        update_result: UpdateResult = self.sessions.update_one(
            {"document_id": document_id},
            {
                "$set": {
                    "dpop_proof": dpop_proof,
                    "attestation": attestation,
                }
            })
        if update_result.matched_count != 1 or update_result.modified_count != 1:
            raise ValueError(
                f"Cannot update document {document_id}')"
            )

        return update_result

<<<<<<< HEAD
=======
    def update_request_object(self, document_id: str, request_object: dict):
        self._retrieve_document_by_id(document_id)
>>>>>>> 32bf96e0
        documentStatus = self.sessions.update_one(
            {"document_id": document_id},
            {
                "$set": {
                    "request_object": request_object,
                    "nonce": request_object["nonce"],
                    "state": request_object["state"],
                }
            }
        )
        if documentStatus.matched_count != 1 or documentStatus.modified_count != 1:
            raise ValueError(
                f"Cannot update document {document_id}')"
            )
        return documentStatus

    def set_finalized(self, document_id: str):
        self._retrieve_document_by_id(document_id)

        update_result: UpdateResult = self.collection.update_one(
            {"document_id": document_id},
            {
                "$set": {
                    "finalized": True
                },
            }
        )
        if update_result.matched_count != 1 or update_result.modified_count != 1:
            raise ValueError(
                f"Cannot update document {document_id}')"
            )
        return update_result

    def update_response_object(self, nonce: str, state: str, response_object: dict):
        document = self._retrieve_document_by_nonce_state(nonce, state)
        document_id = document["_id"]
<<<<<<< HEAD

=======
>>>>>>> 32bf96e0
        documentStatus = self.sessions.update_one(
            {"_id": document_id},
            {"$set":
                {
                    "response_object": response_object
                },
             })

        return nonce, state, documentStatus
<<<<<<< HEAD
    
=======

>>>>>>> 32bf96e0
    def get_trust_attestation(self, entity_id: str):
        self._connect()
        return self.attestations.find_one({"entity_id": entity_id})

    def has_trust_attestation(self, entity_id: str):
        if self.get_trust_attestation({"entity_id": entity_id}):
            return True
        return False

    def add_trust_attestation(self, entity_id: str, trust_chain: list[str], exp: datetime) -> str:
        if self.has_trust_attestation(entity_id):
<<<<<<< HEAD
            raise ChainAlreadyExist(f"Chain with entity id {entity_id} already exist")
        
=======
            raise ChainAlreadyExist(
                f"Chain with entity id {entity_id} already exist")

>>>>>>> 32bf96e0
        entity = {
            "entity_id": entity_id,
            "federation": {
                "chain": trust_chain,
                "exp": exp
            },
            "x509": {}
        }
<<<<<<< HEAD
        
        self.attestations.insert_one(entity)
        
        return entity_id
    
    def update_trust_attestation(self, entity_id: str, trust_chain: list[str], exp: datetime) -> str:
        if not self.has_trust_attestation(entity_id):
            raise ChainNotExist(f"Chain with entity id {entity_id} not exist")
        
=======

        self.attestations.insert_one(entity)

        return entity_id

    def update_trust_attestation(self, entity_id: str, trust_chain: list[str], exp: datetime) -> str:
        if not self.has_trust_attestation(entity_id):
            raise ChainNotExist(f"Chain with entity id {entity_id} not exist")

>>>>>>> 32bf96e0
        documentStatus = self.attestations.update_one(
            {"entity_id": entity_id},
            {"$set":
                {
                    "federation": {
                        "chain": trust_chain,
                        "exp": exp
                    }
<<<<<<< HEAD
                },
             }
        )
        
=======
                }
             }
        )
>>>>>>> 32bf96e0
        return documentStatus<|MERGE_RESOLUTION|>--- conflicted
+++ resolved
@@ -4,13 +4,8 @@
 from pymongo.results import UpdateResult
 
 from pyeudiw.storage.base_storage import BaseStorage
-<<<<<<< HEAD
-from pyeudiw.jwt.utils import unpad_jwt_payload, unpad_jwt_header
-from pyeudiw.storage.exceptions import ChainAlreadyExist, ChainNotExist
-=======
 from pyeudiw.storage.exceptions import ChainAlreadyExist, ChainNotExist
 
->>>>>>> 32bf96e0
 
 class MongoStorage(BaseStorage):
     def __init__(self, conf: dict, url: str, connection_params: dict = None) -> None:
@@ -30,17 +25,11 @@
             )
             self.db = getattr(self.client, self.storage_conf["db_name"])
             self.sessions = getattr(
-<<<<<<< HEAD
-                self.db, self.storage_conf["db_sessions_collection"])
-            self.attestations = getattr(
-                self.db, self.storage_conf["db_attestations_collection"])
-=======
                 self.db, self.storage_conf["db_sessions_collection"]
             )
             self.attestations = getattr(
                 self.db, self.storage_conf["db_attestations_collection"]
             )
->>>>>>> 32bf96e0
 
     def _retrieve_document_by_id(self, document_id: str) -> dict:
         self._connect()
@@ -114,11 +103,8 @@
 
         return update_result
 
-<<<<<<< HEAD
-=======
     def update_request_object(self, document_id: str, request_object: dict):
         self._retrieve_document_by_id(document_id)
->>>>>>> 32bf96e0
         documentStatus = self.sessions.update_one(
             {"document_id": document_id},
             {
@@ -155,10 +141,6 @@
     def update_response_object(self, nonce: str, state: str, response_object: dict):
         document = self._retrieve_document_by_nonce_state(nonce, state)
         document_id = document["_id"]
-<<<<<<< HEAD
-
-=======
->>>>>>> 32bf96e0
         documentStatus = self.sessions.update_one(
             {"_id": document_id},
             {"$set":
@@ -168,11 +150,6 @@
              })
 
         return nonce, state, documentStatus
-<<<<<<< HEAD
-    
-=======
-
->>>>>>> 32bf96e0
     def get_trust_attestation(self, entity_id: str):
         self._connect()
         return self.attestations.find_one({"entity_id": entity_id})
@@ -184,14 +161,9 @@
 
     def add_trust_attestation(self, entity_id: str, trust_chain: list[str], exp: datetime) -> str:
         if self.has_trust_attestation(entity_id):
-<<<<<<< HEAD
-            raise ChainAlreadyExist(f"Chain with entity id {entity_id} already exist")
-        
-=======
             raise ChainAlreadyExist(
                 f"Chain with entity id {entity_id} already exist")
 
->>>>>>> 32bf96e0
         entity = {
             "entity_id": entity_id,
             "federation": {
@@ -200,17 +172,6 @@
             },
             "x509": {}
         }
-<<<<<<< HEAD
-        
-        self.attestations.insert_one(entity)
-        
-        return entity_id
-    
-    def update_trust_attestation(self, entity_id: str, trust_chain: list[str], exp: datetime) -> str:
-        if not self.has_trust_attestation(entity_id):
-            raise ChainNotExist(f"Chain with entity id {entity_id} not exist")
-        
-=======
 
         self.attestations.insert_one(entity)
 
@@ -220,7 +181,6 @@
         if not self.has_trust_attestation(entity_id):
             raise ChainNotExist(f"Chain with entity id {entity_id} not exist")
 
->>>>>>> 32bf96e0
         documentStatus = self.attestations.update_one(
             {"entity_id": entity_id},
             {"$set":
@@ -229,14 +189,7 @@
                         "chain": trust_chain,
                         "exp": exp
                     }
-<<<<<<< HEAD
-                },
-             }
-        )
-        
-=======
                 }
              }
         )
->>>>>>> 32bf96e0
         return documentStatus
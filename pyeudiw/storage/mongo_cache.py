from datetime import datetime
from typing import Callable

<<<<<<< HEAD
from pyeudiw.storage.base_cache import BaseCache, RetrieveStatus
=======
import pymongo

from pyeudiw.storage.base_cache import BaseCache, RetrieveStatus

>>>>>>> 16cc2ce7

class MongoCache(BaseCache):
    def __init__(self, conf: dict, url: str, connection_params: dict = None) -> None:
        super().__init__()

        self.storage_conf = conf
        self.url = url
        self.connection_params = connection_params

        self.client = None
        self.db = None

    def _connect(self):
        if not self.client or not self.client.server_info():
            self.client = pymongo.MongoClient(
                self.url, **self.connection_params)
            self.db = getattr(self.client, self.storage_conf["db_name"])
            self.collection = getattr(self.db, "cache_storage")
            
    def _gen_cache_object(self, object_name: str, data: str):
        creation_date = datetime.timestamp(datetime.now())
        return {
            "object_name": object_name,
            "data": data,
            "creation_date": creation_date
        }

<<<<<<< HEAD
=======
    def _gen_cache_object(self, object_name: str, data: str):
        creation_date = datetime.timestamp(datetime.now())
        return {
            "object_name": object_name,
            "data": data,
            "creation_date": creation_date
        }
>>>>>>> 16cc2ce7

    def try_retrieve(self, object_name: str, on_not_found: Callable[[], str]) -> tuple[dict, RetrieveStatus]:
        self._connect()

        query = {"object_name": object_name}

        cache_object = self.collection.find_one(query)

        if cache_object is None:
            cache_object = self._gen_cache_object(object_name, on_not_found())
            self.collection.insert_one(cache_object)
            return cache_object, RetrieveStatus.ADDED

        return cache_object, RetrieveStatus.RETRIEVED

    def overwrite(self, object_name: str, value_gen_fn: Callable[[], str]) -> dict:
        self._connect()

        new_data = value_gen_fn()
        updated_date = datetime.timestamp(datetime.now())

        cache_object = {
            "object_name": object_name,
            "data": new_data,
            "creation_date": updated_date
        }

        query = {"object_name": object_name}

        self.collection.update_one(query, {
            "$set": {
                "data": new_data,
                "creation_date": updated_date
            }
        })

        return cache_object
<<<<<<< HEAD
    
    def set(self, data: dict) -> dict:
        self._connect()
        
=======

    def set(self, data: dict) -> dict:
        self._connect()

>>>>>>> 16cc2ce7
        return self.collection.insert_one(data)<|MERGE_RESOLUTION|>--- conflicted
+++ resolved
@@ -1,14 +1,10 @@
 from datetime import datetime
 from typing import Callable
 
-<<<<<<< HEAD
-from pyeudiw.storage.base_cache import BaseCache, RetrieveStatus
-=======
 import pymongo
 
 from pyeudiw.storage.base_cache import BaseCache, RetrieveStatus
 
->>>>>>> 16cc2ce7
 
 class MongoCache(BaseCache):
     def __init__(self, conf: dict, url: str, connection_params: dict = None) -> None:
@@ -36,16 +32,6 @@
             "creation_date": creation_date
         }
 
-<<<<<<< HEAD
-=======
-    def _gen_cache_object(self, object_name: str, data: str):
-        creation_date = datetime.timestamp(datetime.now())
-        return {
-            "object_name": object_name,
-            "data": data,
-            "creation_date": creation_date
-        }
->>>>>>> 16cc2ce7
 
     def try_retrieve(self, object_name: str, on_not_found: Callable[[], str]) -> tuple[dict, RetrieveStatus]:
         self._connect()
@@ -83,15 +69,8 @@
         })
 
         return cache_object
-<<<<<<< HEAD
     
     def set(self, data: dict) -> dict:
         self._connect()
         
-=======
-
-    def set(self, data: dict) -> dict:
-        self._connect()
-
->>>>>>> 16cc2ce7
         return self.collection.insert_one(data)